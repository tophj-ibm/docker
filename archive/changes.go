package archive

import (
	"fmt"
	"os"
	"path/filepath"
	"strings"
	"syscall"
)

type ChangeType int

const (
	ChangeModify = iota
	ChangeAdd
	ChangeDelete
)

type Change struct {
	Path string
	Kind ChangeType
}

func (change *Change) String() string {
	var kind string
	switch change.Kind {
	case ChangeModify:
		kind = "C"
	case ChangeAdd:
		kind = "A"
	case ChangeDelete:
		kind = "D"
	}
	return fmt.Sprintf("%s %s", kind, change.Path)
}

func Changes(layers []string, rw string) ([]Change, error) {
	var changes []Change
	err := filepath.Walk(rw, func(path string, f os.FileInfo, err error) error {
		if err != nil {
			return err
		}

		// Rebase path
		path, err = filepath.Rel(rw, path)
		if err != nil {
			return err
		}
		path = filepath.Join("/", path)

		// Skip root
		if path == "/" {
			return nil
		}

		// Skip AUFS metadata
		if matched, err := filepath.Match("/.wh..wh.*", path); err != nil || matched {
			return err
		}

		change := Change{
			Path: path,
		}

		// Find out what kind of modification happened
		file := filepath.Base(path)
		// If there is a whiteout, then the file was removed
		if strings.HasPrefix(file, ".wh.") {
			originalFile := file[len(".wh."):]
			change.Path = filepath.Join(filepath.Dir(path), originalFile)
			change.Kind = ChangeDelete
		} else {
			// Otherwise, the file was added
			change.Kind = ChangeAdd

			// ...Unless it already existed in a top layer, in which case, it's a modification
			for _, layer := range layers {
				stat, err := os.Stat(filepath.Join(layer, path))
				if err != nil && !os.IsNotExist(err) {
					return err
				}
				if err == nil {
					// The file existed in the top layer, so that's a modification

					// However, if it's a directory, maybe it wasn't actually modified.
					// If you modify /foo/bar/baz, then /foo will be part of the changed files only because it's the parent of bar
					if stat.IsDir() && f.IsDir() {
						if f.Size() == stat.Size() && f.Mode() == stat.Mode() && f.ModTime() == stat.ModTime() {
							// Both directories are the same, don't record the change
							return nil
						}
					}
					change.Kind = ChangeModify
					break
				}
			}
		}

		// Record change
		changes = append(changes, change)
		return nil
	})
	if err != nil && !os.IsNotExist(err) {
		return nil, err
	}
	return changes, nil
}

type FileInfo struct {
	parent   *FileInfo
	name     string
	stat     syscall.Stat_t
	children map[string]*FileInfo
}

func (root *FileInfo) LookUp(path string) *FileInfo {
	parent := root
	if path == "/" {
		return root
	}

	pathElements := strings.Split(path, "/")
	for _, elem := range pathElements {
		if elem != "" {
			child := parent.children[elem]
			if child == nil {
				return nil
			}
			parent = child
		}
	}
	return parent
}

func (info *FileInfo) path() string {
	if info.parent == nil {
		return "/"
	}
	return filepath.Join(info.parent.path(), info.name)
}

func (info *FileInfo) isDir() bool {
	return info.parent == nil || info.stat.Mode&syscall.S_IFDIR == syscall.S_IFDIR
}

func (info *FileInfo) addChanges(oldInfo *FileInfo, changes *[]Change) {
	if oldInfo == nil {
		// add
		change := Change{
			Path: info.path(),
			Kind: ChangeAdd,
		}
		*changes = append(*changes, change)
	}

	// We make a copy so we can modify it to detect additions
	// also, we only recurse on the old dir if the new info is a directory
	// otherwise any previous delete/change is considered recursive
	oldChildren := make(map[string]*FileInfo)
	if oldInfo != nil && info.isDir() {
		for k, v := range oldInfo.children {
			oldChildren[k] = v
		}
	}

	for name, newChild := range info.children {
		oldChild, _ := oldChildren[name]
		if oldChild != nil {
			// change?
			oldStat := &oldChild.stat
			newStat := &newChild.stat
			// Note: We can't compare inode or ctime or blocksize here, because these change
			// when copying a file into a container. However, that is not generally a problem
			// because any content change will change mtime, and any status change should
			// be visible when actually comparing the stat fields. The only time this
			// breaks down is if some code intentionally hides a change by setting
			// back mtime
			if oldStat.Mode != newStat.Mode ||
				oldStat.Uid != newStat.Uid ||
				oldStat.Gid != newStat.Gid ||
				oldStat.Rdev != newStat.Rdev ||
				// Don't look at size for dirs, its not a good measure of change
				(oldStat.Size != newStat.Size && oldStat.Mode&syscall.S_IFDIR != syscall.S_IFDIR) ||
				oldStat.Mtim != newStat.Mtim {
				change := Change{
					Path: newChild.path(),
					Kind: ChangeModify,
				}
				*changes = append(*changes, change)
			}

			// Remove from copy so we can detect deletions
			delete(oldChildren, name)
		}

		newChild.addChanges(oldChild, changes)
	}
	for _, oldChild := range oldChildren {
		// delete
		change := Change{
			Path: oldChild.path(),
			Kind: ChangeDelete,
		}
		*changes = append(*changes, change)
	}

}

func (info *FileInfo) Changes(oldInfo *FileInfo) []Change {
	var changes []Change

	info.addChanges(oldInfo, &changes)

	return changes
}

func newRootFileInfo() *FileInfo {
	root := &FileInfo{
		name:     "/",
		children: make(map[string]*FileInfo),
	}
	return root
}

func collectFileInfo(sourceDir string) (*FileInfo, error) {
	root := newRootFileInfo()

	err := filepath.Walk(sourceDir, func(path string, f os.FileInfo, err error) error {
		if err != nil {
			return err
		}

		// Rebase path
		relPath, err := filepath.Rel(sourceDir, path)
		if err != nil {
			return err
		}
		relPath = filepath.Join("/", relPath)

		if relPath == "/" {
			return nil
		}

		parent := root.LookUp(filepath.Dir(relPath))
		if parent == nil {
			return fmt.Errorf("collectFileInfo: Unexpectedly no parent for %s", relPath)
		}

		info := &FileInfo{
			name:     filepath.Base(relPath),
			children: make(map[string]*FileInfo),
			parent:   parent,
		}

		if err := syscall.Lstat(path, &info.stat); err != nil {
			return err
		}

		parent.children[info.name] = info

		return nil
	})
	if err != nil {
		return nil, err
	}
	return root, nil
}

<<<<<<< HEAD
=======
// Compare two directories and generate an array of Change objects describing the changes
func ChangesDirs(newDir, oldDir string) ([]Change, error) {
	oldRoot, err := collectFileInfo(oldDir)
	if err != nil {
		return nil, err
	}
	newRoot, err := collectFileInfo(newDir)
	if err != nil {
		return nil, err
	}

	return newRoot.Changes(oldRoot), nil
}

>>>>>>> b6ef4bc9
func ExportChanges(root, rw string) (Archive, error) {
	changes, err := ChangesDirs(root, rw)
	if err != nil {
		return nil, err
	}
	files := make([]string, 0)
	deletions := make([]string, 0)
	for _, change := range changes {
		if change.Kind == ChangeModify || change.Kind == ChangeAdd {
			files = append(files, change.Path)
		}
		if change.Kind == ChangeDelete {
			base := filepath.Base(change.Path)
			dir := filepath.Dir(change.Path)
			deletions = append(deletions, filepath.Join(dir, ".wh."+base))
		}
	}
	return TarFilter(root, &TarOptions{Compression: Uncompressed, Recursive: false, Includes: files, CreateFiles: deletions})
}<|MERGE_RESOLUTION|>--- conflicted
+++ resolved
@@ -266,8 +266,6 @@
 	return root, nil
 }
 
-<<<<<<< HEAD
-=======
 // Compare two directories and generate an array of Change objects describing the changes
 func ChangesDirs(newDir, oldDir string) ([]Change, error) {
 	oldRoot, err := collectFileInfo(oldDir)
@@ -282,7 +280,6 @@
 	return newRoot.Changes(oldRoot), nil
 }
 
->>>>>>> b6ef4bc9
 func ExportChanges(root, rw string) (Archive, error) {
 	changes, err := ChangesDirs(root, rw)
 	if err != nil {
